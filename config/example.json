{
  "experiments": {
    "update_code": false,
    "update_storage": false,
    "download_results": false,
    "deployment": "aws",
    "runtime": {
      "language": "python",
      "version": "3.6"
    }
  },
<<<<<<< HEAD
  "gcp": {
    "secrets": {
      "gcp_credentials": "/home/username/credentials/oauth.json"
    },
    "region": "europe-west1",
    "project_name": "cool-evening-275310",
    "runtime": {
      "python": 3.7,
      "nodejs": 10
    }
  },
  "local": {
    "runtime": {
      "python": 3.6,
      "nodejs": 13.6
    }
=======
  "deployment": {
    "name": "aws",
    "region": "us-east-1",
    "lambda-role": ""
>>>>>>> 961e3f6e
  }
}<|MERGE_RESOLUTION|>--- conflicted
+++ resolved
@@ -9,28 +9,9 @@
       "version": "3.6"
     }
   },
-<<<<<<< HEAD
-  "gcp": {
-    "secrets": {
-      "gcp_credentials": "/home/username/credentials/oauth.json"
-    },
-    "region": "europe-west1",
-    "project_name": "cool-evening-275310",
-    "runtime": {
-      "python": 3.7,
-      "nodejs": 10
-    }
-  },
-  "local": {
-    "runtime": {
-      "python": 3.6,
-      "nodejs": 13.6
-    }
-=======
   "deployment": {
     "name": "aws",
     "region": "us-east-1",
     "lambda-role": ""
->>>>>>> 961e3f6e
   }
 }